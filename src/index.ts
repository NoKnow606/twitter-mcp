--- conflicted
+++ resolved
@@ -378,21 +378,6 @@
       );
     }
 
-<<<<<<< HEAD
-    const [imageIds, videoIds] = await Promise.all([
-      this.handleUploadImages(client as any, result.data.images),
-      this.handleUploadVideos(client as any, result.data.videos)
-    ])
-
-    const mediaIds = [...imageIds, ...videoIds]
-
-    // const tweet = await client.postTweet(result.data.text, result.data.reply_to_tweet_id, mediaIds);
-    return {
-      content: [{
-        type: 'text',
-        text: `${mediaIds.join(', ')}`
-        // text: `Tweet posted successfully!\nURL: https://twitter.com/status/${tweet.id}`
-=======
     let tweetId = '';
     try {
       const tweet = await client.postTweet(result.data.text, result.data.reply_to_tweet_id);
@@ -406,7 +391,6 @@
       content: [{
         type: 'text',
         text: `Tweet posted successfully!\nURL: https://twitter.com/status/${tweetId}`
->>>>>>> 7ef76985
       }] as TextContent[]
     };
   }
