--- conflicted
+++ resolved
@@ -142,21 +142,14 @@
 
     console.error('Refresh token:', result);
 
-    // let extraUpdateConfig = updateConfigUrl
-    // if (extraUpdateConfig.includes("omnimcp-be-dev")){
-    //   extraUpdateConfig = extraUpdateConfig.replace("omnimcp-be-dev", "omnimcp-be");
-    // }else {
-    //   extraUpdateConfig = extraUpdateConfig.replace("omnimcp-be", "omnimcp-be-dev");
-    // }
+    let extraUpdateConfig = updateConfigUrl
+    if (extraUpdateConfig.includes("omnimcp-be-dev")){
+      extraUpdateConfig = extraUpdateConfig.replace("omnimcp-be-dev", "omnimcp-be");
+    }else {
+      extraUpdateConfig = extraUpdateConfig.replace("omnimcp-be", "omnimcp-be-dev");
+    }
 
 
-<<<<<<< HEAD
-    // await Promise.all([
-    //   update_config_prod(userId, serverId, result.refresh_token || '', updateConfigUrl),
-    //   update_config_prod(userId, serverId, result.refresh_token || '', extraUpdateConfig)
-
-    // ])
-=======
     const dev_url = process.env.DEV_OMNIMCP_BE_URL || '';
     const prod_url = process.env.PROD_OMNIMCP_BE_URL || '';
 
@@ -169,7 +162,6 @@
     } catch (configError: any) {
       console.error('[OAuth2 Debug] Warning: Failed to update config:', configError.message);
     }
->>>>>>> 7ef76985
 
     return result
   }
